include $(ENV_FILE)
export

finney = wss://entrypoint-finney.opentensor.ai:443
testnet = wss://test.finney.opentensor.ai:443
localnet = ws://127.0.0.1:9945

ifeq ($(NETWORK),localnet)
   netuid = 1
else ifeq ($(NETWORK),testnet)
   netuid = 256
else ifeq ($(NETWORK),finney)
   #netuid = 64
   $(error Finney network not supported yet)
endif

metagraph:
	btcli subnet metagraph --netuid $(netuid) --subtensor.chain_endpoint $($(NETWORK))

register:
	{ \
		read -p 'Wallet name?: ' wallet_name ;\
		read -p 'Hotkey?: ' hotkey_name ;\
		btcli subnet register --netuid $(netuid) --wallet.name "$$wallet_name" --wallet.hotkey "$$hotkey_name" --subtensor.chain_endpoint $($(NETWORK)) ;\
	}

validator:
	pm2 start --name $(VALIDATOR_NAME) python3 -- precog/validators/validator.py \
		--neuron.name $(VALIDATOR_NAME) \
		--wallet.name $(COLDKEY) \
		--wallet.hotkey $(VALIDATOR_HOTKEY) \
		--subtensor.chain_endpoint $($(NETWORK)) \
		--axon.port $(VALIDATOR_PORT) \
<<<<<<< HEAD
		--axon.ip $(AXON_IP) \
		--axon.external_ip $(AXON_EXTERNAL_IP) \
		--axon.external_port $(AXON_EXTERNAL_PORT) \
=======
>>>>>>> 55b41257
		--netuid $(netuid) \
		--logging.level $(LOGGING_LEVEL) \
		--wandb.off

miner:
	pm2 start --name $(MINER_NAME) python3 -- precog/miners/miner.py \
		--neuron.name $(MINER_NAME) \
		--wallet.name $(COLDKEY) \
		--wallet.hotkey $(MINER_HOTKEY) \
		--subtensor.chain_endpoint $($(NETWORK)) \
		--axon.port $(MINER_PORT) \
<<<<<<< HEAD
		--axon.ip $(AXON_IP) \
		--axon.external_ip $(AXON_EXTERNAL_IP) \
		--axon.external_port $(AXON_EXTERNAL_PORT) \
=======
>>>>>>> 55b41257
		--netuid $(netuid) \
		--logging.level $(LOGGING_LEVEL) \
		--timeout $(TIMEOUT) \
		--vpermit_tao_limit $(VPERMIT_TAO_LIMIT) \
		--forward_function $(FORWARD_FUNCTION) \
		--wandb.off<|MERGE_RESOLUTION|>--- conflicted
+++ resolved
@@ -31,12 +31,6 @@
 		--wallet.hotkey $(VALIDATOR_HOTKEY) \
 		--subtensor.chain_endpoint $($(NETWORK)) \
 		--axon.port $(VALIDATOR_PORT) \
-<<<<<<< HEAD
-		--axon.ip $(AXON_IP) \
-		--axon.external_ip $(AXON_EXTERNAL_IP) \
-		--axon.external_port $(AXON_EXTERNAL_PORT) \
-=======
->>>>>>> 55b41257
 		--netuid $(netuid) \
 		--logging.level $(LOGGING_LEVEL) \
 		--wandb.off
@@ -48,12 +42,6 @@
 		--wallet.hotkey $(MINER_HOTKEY) \
 		--subtensor.chain_endpoint $($(NETWORK)) \
 		--axon.port $(MINER_PORT) \
-<<<<<<< HEAD
-		--axon.ip $(AXON_IP) \
-		--axon.external_ip $(AXON_EXTERNAL_IP) \
-		--axon.external_port $(AXON_EXTERNAL_PORT) \
-=======
->>>>>>> 55b41257
 		--netuid $(netuid) \
 		--logging.level $(LOGGING_LEVEL) \
 		--timeout $(TIMEOUT) \
